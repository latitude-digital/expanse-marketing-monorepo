--- conflicted
+++ resolved
@@ -1,14 +1,10 @@
 import { useEffect, useState } from 'react';
-<<<<<<< HEAD
-import { getFunctions, httpsCallable } from 'firebase/functions';
-=======
 import { collection, query, getDocs, orderBy, doc, setDoc, getDoc } from "firebase/firestore";
 import { httpsCallable } from 'firebase/functions';
 import { getAuth, sendPasswordResetEmail } from 'firebase/auth';
 import { Combobox, ComboboxButton, ComboboxInput, ComboboxOption, ComboboxOptions } from '@headlessui/react';
 import { ChevronDownIcon, XMarkIcon } from '@heroicons/react/20/solid';
 import db from '../../services/firestore';
->>>>>>> cd40c64e
 import app from '../../services/firebase';
 import functions from '../../services/functions';
 // Import FontAwesome SVG icons as URLs
@@ -250,18 +246,6 @@
 
     const loadTags = async () => {
         try {
-<<<<<<< HEAD
-            // Call Firebase function to get users from Firebase Auth
-            const getUsersList = httpsCallable(functions, `${import.meta.env.VITE_FIREBASE_NAMESPACE || 'staging'}-getUsersList`);
-            const result = await getUsersList();
-            const data = result.data as any;
-            
-            if (data.success) {
-                setUsers(data.users);
-            } else {
-                console.error('Failed to load users');
-            }
-=======
             const tagsQuery = query(
                 collection(db, 'tags'),
                 orderBy('name', 'asc')
@@ -306,7 +290,6 @@
             );
             
             setUsers(usersWithMetadata);
->>>>>>> cd40c64e
         } catch (error) {
             console.error('Error loading users:', error);
             // For now, show current user as a fallback
