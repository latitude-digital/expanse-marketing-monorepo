--- conflicted
+++ resolved
@@ -746,7 +746,6 @@
                         survey.setValue("optins", optins || []);
 
                         let surveyData: SurveyData = sender.data;
-<<<<<<< HEAD
                         console.log('[onComplete] Initial survey data:', JSON.stringify(surveyData, null, 2));
                         
                         // Set hidden tracking properties (matching Survey.tsx pattern)
@@ -765,14 +764,13 @@
                             surveyData['device_survey_guid'] = uuidv4();
                         }
                         
-                        // Add specific fields
-=======
                         surveyData.customData = {
                             ...surveyData.customData,
                             passion: surveyData.passion || undefined,
                             capability: surveyData.capability || undefined,
                         };
->>>>>>> a84d4144
+                        
+                        // Add specific fields
                         surveyData["optins"] = survey.getValue("optins") || null;
                         surveyData["signature"] = survey.getValue("signature") || null;
                         surveyData["minor_signature"] = survey.getValue("minor_signature") || null;
