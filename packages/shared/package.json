--- conflicted
+++ resolved
@@ -1,8 +1,7 @@
 {
   "name": "@expanse/shared",
   "version": "1.0.0",
-<<<<<<< HEAD
-  "description": "Shared utilities for Expanse Marketing",
+  "description": "Shared TypeScript interfaces and utilities for Expanse native and web apps",
   "main": "./lib/cjs/index.js",
   "module": "./lib/esm/index.js",
   "types": "./lib/cjs/index.d.ts",
@@ -17,14 +16,6 @@
     "build": "npm run build:cjs && npm run build:esm",
     "build:cjs": "tsc -p tsconfig.cjs.json",
     "build:esm": "tsc -p tsconfig.esm.json",
-=======
-  "description": "Shared TypeScript interfaces and utilities for Expanse native and web apps",
-  "main": "lib/index.js",
-  "types": "lib/index.d.ts",
-  "scripts": {
-    "build": "tsc",
-    "dev": "tsc --watch",
->>>>>>> cd40c64e
     "build:watch": "tsc --watch",
     "clean": "rm -rf lib"
   },
