--- conflicted
+++ resolved
@@ -37,16 +37,12 @@
   getEventSurveysImpl,
   reuploadEventSurveysImpl
 } from "./getEventsForReupload";
-<<<<<<< HEAD
-import { getUsersListImpl } from "./getUsersList";
-=======
 import {
   listUsersImpl,
   setAdminClaimImpl,
   deleteUserImpl,
   updateUserTagsImpl
 } from "./user-management-functions";
->>>>>>> cd40c64e
 
 // Re-export shared utilities from shared package
 export { uploadSurveyToAPI, type UploadResult } from "@expanse/shared";
@@ -81,7 +77,6 @@
 const getFordLincolnEvents = getFordLincolnEventsImpl(app);
 const getEventSurveys = getEventSurveysImpl(app);
 const reuploadEventSurveys = reuploadEventSurveysImpl(app);
-const getUsersList = getUsersListImpl(app);
 
 // User management functions
 const listUsers = listUsersImpl(app);
@@ -132,14 +127,10 @@
   getFordLincolnEvents,
   getEventSurveys,
   reuploadEventSurveys,
-<<<<<<< HEAD
-  getUsersList
-=======
   listUsers,
   setAdminClaim,
   deleteUser,
   updateUserTags
->>>>>>> cd40c64e
 };
 
 // Production environment
@@ -169,12 +160,8 @@
   getFordLincolnEvents,
   getEventSurveys,
   reuploadEventSurveys,
-<<<<<<< HEAD
-  getUsersList
-=======
   listUsers,
   setAdminClaim,
   deleteUser,
   updateUserTags
->>>>>>> cd40c64e
 };