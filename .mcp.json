--- conflicted
+++ resolved
@@ -1,14 +1,5 @@
 {
   "mcpServers": {
-<<<<<<< HEAD
-"mobile-mcp": {
-    "command": "npx",
-    "args": [
-        "-y",
-        "@mobilenext/mobile-mcp@latest"
-    ]
-}
-=======
     "mobile-mcp": {
       "command": "npx",
       "args": [
@@ -16,6 +7,5 @@
         "@mobilenext/mobile-mcp@latest"
       ]
     }
->>>>>>> cd40c64e
   }
 }